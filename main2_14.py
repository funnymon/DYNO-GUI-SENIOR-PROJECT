--- conflicted
+++ resolved
@@ -134,13 +134,7 @@
         self.canvas = None
         self.animation = None
         self.serial_handler = None
-<<<<<<< HEAD
-        # Visible plots (keys corresponding to self.plots_info)
-        self.visible_plots = ["ir_temp", "load", "rpm", "tc1", "tc2", "brake_pressure"]
-=======
         self.visible_plots = ["ir_temp", "load", "rpm", "tc1", "tc2", "brake_pressure"]  # Added brake pressure to visible_plots list
-        self.visible_ir_sensors = []
->>>>>>> 40e8d657
         self.plot_objects = {}
         self.fig = plt.figure(figsize=(10, 20))
         self.plots_info = {
@@ -242,119 +236,6 @@
         self.plots_info[plot_name]['visible'].set(not current_state)
         self.update_plot_layout()
     def show_about_popup(self):
-<<<<<<< HEAD
-        popup = ctk.CTkToplevel(self.root)
-        popup.title("Settings & About")
-        popup.geometry("500x600")
-        popup.transient(self.root)
-        popup.grab_set()
-        popup.focus_set()
-        popup.geometry(f"+{self.root.winfo_x() + 50}+{self.root.winfo_y() + 50}")
-        tabview = ctk.CTkTabview(popup, width=480, height=550)
-        tabview.pack(padx=10, pady=10, fill="both", expand=True)
-        settings_tab = tabview.add("Settings")
-        about_tab = tabview.add("About")
-        settings_tab.grid_columnconfigure(0, weight=1)
-        settings_tab.grid_columnconfigure(1, weight=1)
-        units_frame = ctk.CTkFrame(settings_tab, fg_color=WIDGET_BG_COLOR, corner_radius=10)
-        units_frame.grid(row=0, column=0, columnspan=2, padx=10, pady=(10, 5), sticky="ew")
-        ctk.CTkLabel(units_frame, text="Display Units", font=FONT_HEADER, text_color=TEXT_COLOR).pack(pady=(10, 5))
-        if not hasattr(self, 'use_imperial'):
-            self.use_imperial = BooleanVar(value=True)
-        imperial_switch = ctk.CTkSwitch(
-            units_frame, 
-            text="Use Imperial Units (°F, lbs, psi)", 
-            variable=self.use_imperial,
-            command=self.toggle_units,
-            font=FONT_SMALL,
-            text_color=TEXT_COLOR,
-            switch_width=60,
-            button_color="#48aeff",
-            button_hover_color="#2a80ff",
-            fg_color="#d0d0d0"
-        )
-        imperial_switch.pack(pady=10, padx=20, anchor="w")
-        avg_frame = ctk.CTkFrame(settings_tab, fg_color=WIDGET_BG_COLOR, corner_radius=10)
-        avg_frame.grid(row=1, column=0, padx=10, pady=5, sticky="nsew")
-        ctk.CTkLabel(avg_frame, text="Averaging Settings", font=FONT_HEADER, text_color=TEXT_COLOR).pack(pady=(10, 5))
-        avg_label = ctk.CTkLabel(avg_frame, text="Number of samples\nfor averaging:", font=FONT_SMALL, text_color=TEXT_COLOR)
-        avg_label.pack(anchor="w", padx=20, pady=(10, 5))
-        if not hasattr(self, 'avg_samples'):
-            self.avg_samples = ctk.IntVar(value=100)
-        avg_options = ["10", "20", "50", "100", "200", "500", "1000", "All"]
-        avg_dropdown = ctk.CTkComboBox(
-            avg_frame,
-            values=avg_options,
-            font=FONT_SMALL,
-            command=self.set_avg_samples,
-            width=100
-        )
-        avg_dropdown.set(str(self.avg_samples.get()))
-        avg_dropdown.pack(pady=(0, 10))
-        plot_frame = ctk.CTkFrame(settings_tab, fg_color=WIDGET_BG_COLOR, corner_radius=10)
-        plot_frame.grid(row=1, column=1, padx=10, pady=5, sticky="nsew")
-        ctk.CTkLabel(plot_frame, text="Plot Settings", font=FONT_HEADER, text_color=TEXT_COLOR).pack(pady=(10, 5))
-        refresh_label = ctk.CTkLabel(plot_frame, text="Plot refresh rate (ms):", font=FONT_SMALL, text_color=TEXT_COLOR)
-        refresh_label.pack(anchor="w", padx=20, pady=(10, 5))
-        if not hasattr(self, 'plot_refresh_rate'):
-            self.plot_refresh_rate = ctk.IntVar(value=PLOT_UPDATE_INTERVAL)
-        refresh_options = ["200", "500", "1000", "2000", "5000"]
-        refresh_dropdown = ctk.CTkComboBox(
-            plot_frame,
-            values=refresh_options,
-            font=FONT_SMALL,
-            command=self.set_refresh_rate,
-            width=100
-        )
-        refresh_dropdown.set(str(self.plot_refresh_rate.get()))
-        refresh_dropdown.pack(pady=(0, 10))
-        max_points_label = ctk.CTkLabel(plot_frame, text="Max data points shown:", font=FONT_SMALL, text_color=TEXT_COLOR)
-        max_points_label.pack(anchor="w", padx=20, pady=(10, 5))
-        if not hasattr(self, 'max_plot_points'):
-            self.max_plot_points = ctk.IntVar(value=MAX_PLOT_POINTS)
-        max_points_options = ["100", "500", "1000", "2000", "5000", "10000"]
-        max_points_dropdown = ctk.CTkComboBox(
-            plot_frame,
-            values=max_points_options,
-            font=FONT_SMALL,
-            command=self.set_max_points,
-            width=100
-        )
-        max_points_dropdown.set(str(self.max_plot_points.get()))
-        max_points_dropdown.pack(pady=(0, 10))
-        apply_button = ctk.CTkButton(
-            settings_tab,
-            text="Apply Settings",
-            command=self.apply_settings,
-            font=FONT_BUTTON,
-            fg_color="#baffc9",
-            hover_color="#89e4a4",
-            text_color=TEXT_COLOR
-        )
-        apply_button.grid(row=2, column=0, columnspan=2, pady=20)
-        about_frame = ctk.CTkFrame(about_tab, fg_color=WIDGET_BG_COLOR, corner_radius=10)
-        about_frame.pack(padx=10, pady=10, fill="both", expand=True)
-        about_text = (
-            "Brake Dyno Data Acquisition\n\n"
-            "Version: 1.0.0\n\n"
-            "This program allows real-time acquisition and visualization of brake dynamometer data.\n\n"
-            "Features:\n"
-            "• Real-time data acquisition from sensors\n"
-            "• Multiple visualization options\n"
-            "• Data export to CSV\n"
-            "• Customizable display settings\n\n"
-            "© 2024 Your DynoCo"
-        )
-        about_label = ctk.CTkLabel(
-            about_frame, 
-            text=about_text,
-            font=FONT_SMALL,
-            text_color=TEXT_COLOR,
-            justify="left",
-            wraplength=400
-        )
-        about_label.pack(padx=20, pady=20, fill="both", expand=True)
-=======
             # Create settings popup window
             popup = ctk.CTkToplevel(self.root)
             popup.title("Settings & About")
@@ -374,7 +255,6 @@
     
             # Create tabs
             settings_tab = tabview.add("Settings")
-            manual_tab = tabview.add("Manual")
             about_tab = tabview.add("About")
     
             # Settings Tab
@@ -483,41 +363,10 @@
     )
             apply_button.grid(row=2, column=0, columnspan=2, pady=20)
     
-        # Manual Tab - Simple layout with just the button
-            manual_frame = ctk.CTkFrame(manual_tab, fg_color=WIDGET_BG_COLOR, corner_radius=10)
-            manual_frame.pack(padx=10, pady=10, fill="both", expand=True)
-            
-            manual_label = ctk.CTkLabel(
-                manual_frame,
-                text="Click the button below to open the\nBrake Dyno Instruction Manual",
-                font=FONT_HEADER,
-                text_color=TEXT_COLOR,
-                justify="center"
-            )
-            manual_label.pack(pady=(50, 30))
-            
-            manual_button = ctk.CTkButton(
-                manual_frame,
-                text="Open Instruction Manual",
-                command=self.open_manual,
-                font=FONT_BUTTON,
-                fg_color="#d0d0ff",
-                hover_color="#b0b0ff",
-                text_color=TEXT_COLOR,
-                width=300,
-                height=50
-            )
-            manual_button.pack(pady=20)
-
-
-                        # About Tab Content
+            # About Tab Content
             about_frame = ctk.CTkFrame(about_tab, fg_color=WIDGET_BG_COLOR, corner_radius=10)
             about_frame.pack(padx=10, pady=10, fill="both", expand=True)
-
-            # Create a frame for the text to control its size
-            text_frame = ctk.CTkFrame(about_frame, fg_color=WIDGET_BG_COLOR, corner_radius=0)
-            text_frame.pack(padx=20, pady=(0, 0), fill="both", expand=True)
-
+    
             about_text = (
                 "Brake Dyno Data Acquisition\n\n"
                 "Version: 1.0.0\n\n"
@@ -527,66 +376,19 @@
                 "• Multiple visualization options\n"
                 "• Data export to CSV\n"
                 "• Customizable display settings\n\n"
-                "© 2024 DynoCO"
-            )
-
+                "© 2024 Your DynoCo"
+    )
+    
             about_label = ctk.CTkLabel(
-                text_frame, 
+                about_frame, 
                 text=about_text,
                 font=FONT_SMALL,
                 text_color=TEXT_COLOR,
                 justify="left",
                 wraplength=400
-            )
-            about_label.pack(fill="both", expand=True)
->>>>>>> 40e8d657
-
-
-    def open_manual(self):
-        """Open the instruction manual PDF"""
-        try:
-            script_dir = os.path.dirname(os.path.abspath(__file__))
-            manual_path = os.path.join(script_dir, "Brake_Dyno_GUI_Instruction_Manual_2_27_25.pdf")
-            
-            # Check if file exists
-            if os.path.exists(manual_path):
-                # Use appropriate OS-specific command to open the PDF
-                if sys.platform.startswith('darwin'):  # macOS
-                    import subprocess
-                    subprocess.call(('open', manual_path))
-                elif sys.platform.startswith('win'):   # Windows
-                    os.startfile(manual_path)
-                else:  # Linux and other Unix-like systems
-                    import subprocess
-                    subprocess.call(('xdg-open', manual_path))
-            else:
-                # Show an error message if the manual file is not found
-                error_popup = ctk.CTkToplevel(self.root)
-                error_popup.title("Manual Not Found")
-                error_popup.geometry("400x150")
-                error_popup.transient(self.root)
-                error_popup.grab_set()
-                
-                ctk.CTkLabel(
-                    error_popup,
-                    text=f"The instruction manual file was not found at:\n{manual_path}",
-                    font=FONT_SMALL,
-                    text_color=TEXT_COLOR,
-                    wraplength=350
-                ).pack(padx=20, pady=20)
-                
-                ctk.CTkButton(
-                    error_popup,
-                    text="OK",
-                    command=error_popup.destroy,
-                    font=FONT_BUTTON,
-                    fg_color="#ffb3ba",
-                    hover_color="#ff8ca3",
-                    text_color=TEXT_COLOR
-                ).pack(pady=(0, 20))
-        except Exception as e:
-            print(f"Error opening manual: {e}")
-          
+    )
+            about_label.pack(padx=20, pady=20, fill="both", expand=True)
+
     def toggle_units(self):
         is_imperial = self.use_imperial.get()
         ir_ylabel = "Temp (°F)" if is_imperial else "Temp (°C)"
@@ -637,11 +439,7 @@
         
         ir_frame = ctk.CTkFrame(self.scrollable_frame, fg_color=WIDGET_BG_COLOR)
         ir_frame.pack(pady=5, padx=10, fill="x")
-<<<<<<< HEAD
-=======
-        
         # Optionally, update the label to indicate °F
->>>>>>> 40e8d657
         self.ir_average_label = ctk.CTkLabel(ir_frame, text="IR Temperatures (°F)", font=FONT_HEADER, text_color=TEXT_COLOR)
         self.ir_average_label.pack(pady=(15,5))
         
@@ -674,16 +472,8 @@
         
         self.rpm_average_label = ctk.CTkLabel(rpm_frame, text="RPM Average: 0.00", font=FONT_HEADER, text_color=TEXT_COLOR)
         self.rpm_average_label.pack(pady=1)
-<<<<<<< HEAD
-=======
-
-        brake_pressure_frame = ctk.CTkFrame(self.scrollable_frame, fg_color=WIDGET_BG_COLOR, corner_radius=0)
-        brake_pressure_frame.pack(pady=10, padx=10, fill="x")
-
-        self.brake_pressure_average_label = ctk.CTkLabel(brake_pressure_frame, text="Brake Pressure Avg: 0.00", font=FONT_HEADER, text_color=TEXT_COLOR)
-        self.brake_pressure_average_label.pack(pady=1)
-
->>>>>>> 40e8d657
+
+    
         self.about_button = ctk.CTkButton(
             self.average_frame, 
             text="About Program", 
@@ -747,23 +537,9 @@
         times = self.serial_handler.data["time"]
         start_time = times[0]
         rel_times = [t - start_time for t in times]
-<<<<<<< HEAD
-        max_points = MAX_PLOT_POINTS
-        plot_times = rel_times[-max_points:]
-        # Compute sampling frequency from time data
-        dt = np.mean(np.diff(times)) if len(times) > 1 else 1.0
-        fs = 1.0 / dt
-
+        plot_times = rel_times[-MAX_PLOT_POINTS:]
         for plot_name in self.visible_plots:
             ax = self.plots_info[plot_name]['axis']
-            # IR Temperature: display only raw values as a bar chart.
-=======
-        plot_times = rel_times[-MAX_PLOT_POINTS:]
-    
-        for plot_name in self.visible_plots:
-            ax = self.plots_info[plot_name]['axis']
-        
->>>>>>> 40e8d657
             if plot_name == 'ir_temp':
                 raw_values = []
                 for i in range(8):
@@ -780,69 +556,7 @@
                 else:
                     bars = ax.bar(self.ir_labels, raw_values, color="#DDDDDD")
                     self.plot_objects["ir_temp"] = bars
-<<<<<<< HEAD
-                ax.set_ylim(min(raw_values) - 10, max(raw_values) + 10)
-            else:
-                # For other plots, display raw data and filtered data.
-                if plot_name == 'load':
-                    raw_data = np.array(self.serial_handler.data["load"][-max_points:])
-                    color_filtered = "red"
-                    label_filtered = "Load (lbs)"
-                elif plot_name == 'rpm':
-                    raw_data = np.array(self.serial_handler.data["rotor_rpm"][-max_points:])
-                    color_filtered = "green"
-                    label_filtered = "Rotor RPM"
-                elif plot_name == 'tc1':
-                    raw_data = np.array(self.serial_handler.data["tc_temp"][0][-max_points:])
-                    color_filtered = "purple"
-                    use_imperial = getattr(self.root, 'use_imperial', BooleanVar(value=True)).get()
-                    if use_imperial:
-                        label_filtered = "Pad Temperature (°F)"
-                    else:
-                        label_filtered = "Pad Temperature (°C)"
-                elif plot_name == 'tc2':
-                    raw_data = np.array(self.serial_handler.data["tc_temp"][1][-max_points:])
-                    color_filtered = "orange"
-                    use_imperial = getattr(self.root, 'use_imperial', BooleanVar(value=True)).get()
-                    if use_imperial:
-                        label_filtered = "Caliper Temperature (°F)"
-                    else:
-                        label_filtered = "Caliper Temperature (°C)"
-                elif plot_name == 'brake_pressure':
-                    raw_data = np.array(self.serial_handler.data["brake_pressure"][-max_points:])
-                    color_filtered = "brown"
-                    label_filtered = "Brake Pressure (PSI)"
-=======
                 ax.set_ylim(min(latest_ir_temps_F) - 10, max(latest_ir_temps_F) + 10)
-            
-            elif plot_name.startswith('ir_sensor_'):
-                # Handle individual IR sensor plots
-                sensor_idx = int(plot_name.split('_')[-1]) - 1  # Get 0-based index from plot name
-            
-                # Get temperature data for this sensor
-                temp_data_C = self.serial_handler.data["ir_temp"][sensor_idx][-MAX_PLOT_POINTS:]
-            
-                # Convert to Fahrenheit if needed
-                imperial = getattr(self.root, 'use_imperial', BooleanVar(value=True)).get()
-                if imperial:
-                    y_data = [temp * 9/5 + 32 for temp in temp_data_C]  # Convert to °F
-                    unit = "°F"
-                else:
-                    y_data = temp_data_C  # Keep as °C
-                    unit = "°C"
-                
-                # Update or create the plot
-                if plot_name in self.plot_objects:
-                    line = self.plot_objects[plot_name]
-                    line.set_data(plot_times, y_data)
-                else:
-                    line, = ax.plot(plot_times, y_data, label=f"IR Sensor {sensor_idx+1} ({unit})", color=f"C{sensor_idx % 10}")
-                    self.plot_objects[plot_name] = line
-                
-                ax.relim()
-                ax.autoscale_view()
-                ax.legend(loc="upper left")
-
             elif plot_name == 'load':
                 y_data = self.serial_handler.data["load"][-MAX_PLOT_POINTS:]
                 if "load" in self.plot_objects:
@@ -859,7 +573,39 @@
                 if "rpm" in self.plot_objects:
                     line = self.plot_objects["rpm"]
                     line.set_data(plot_times, y_data)
->>>>>>> 40e8d657
+                else:
+                    line, = ax.plot(plot_times, y_data, label="Rotor RPM", color="green")
+                    self.plot_objects["rpm"] = line
+                ax.relim()
+                ax.autoscale_view()
+                ax.legend(loc="upper left")
+            elif plot_name == 'tc1':
+                y_data = self.serial_handler.data["tc_temp"][0][-MAX_PLOT_POINTS:]
+                if "tc1" in self.plot_objects:
+                    line = self.plot_objects["tc1"]
+                    line.set_data(plot_times, y_data)
+                else:
+                    line, = ax.plot(plot_times, y_data, label="Pad Temperature", color="purple")
+                    self.plot_objects["tc1"] = line
+                ax.relim()
+                ax.autoscale_view()
+                ax.legend(loc="upper left")
+            elif plot_name == 'tc2':
+                y_data = self.serial_handler.data["tc_temp"][1][-MAX_PLOT_POINTS:]
+                if "tc2" in self.plot_objects:
+                    line = self.plot_objects["tc2"]
+                    line.set_data(plot_times, y_data)
+                else:
+                    line, = ax.plot(plot_times, y_data, label="Caliper Temperature", color="orange")
+                    self.plot_objects["tc2"] = line
+                ax.relim()
+                ax.autoscale_view()
+                ax.legend(loc="upper left")
+            elif plot_name == 'brake_pressure':  # New branch for brake pressure plot
+                y_data = self.serial_handler.data["brake_pressure"][-MAX_PLOT_POINTS:]
+                if "brake_pressure" in self.plot_objects:
+                    line = self.plot_objects["brake_pressure"]
+                    line.set_data(plot_times, y_data)
                 else:
                     continue
 
@@ -915,74 +661,88 @@
                 except Exception:
                     avg = data[-1]
             else:
-                avg = data[-1] if len(data) > 0 else 0
-            use_imperial = getattr(self.root, 'use_imperial', BooleanVar(value=True)).get()
-            if use_imperial:
-                avg = avg * 9/5 + 32
-                unit = "°F"
-            else:
-                unit = "°C"
-            self.ir_average_values[i].configure(text=f"IR {i+1}: {avg:.2f} {unit}")
-        for key, label in [("load", self.load_average_label), ("rotor_rpm", self.rpm_average_label)]:
-            data = np.array(self.serial_handler.data[key])
-            if len(data) > 3:
-                try:
-                    filtered = low_pass_filter(data, FILTER_CUTOFF, fs=fs, order=4)
-                    avg = filtered[-1]
-                except Exception:
-                    avg = data[-1]
-            else:
-<<<<<<< HEAD
-                avg = data[-1] if len(data) > 0 else 0
-=======
                 avg_F = 0
             self.ir_average_values[i].configure(text=f"IR {i+1}: {avg_F:.2f}")
         for key, label in [("load", self.load_average_label),
-                           ("rotor_rpm", self.rpm_average_label),
-                           ("brake_pressure", self.brake_pressure_average_label)]:
+                           ("rotor_rpm", self.rpm_average_label)]:
             data = self.serial_handler.data[key]
             avg = sum(data) / len(data) if data else 0
->>>>>>> 40e8d657
             label.configure(text=f"{key.replace('_', ' ').title()} Average: {avg:.2f}")
         for idx, lbl in enumerate([self.pad_average_label, self.caliper_average_label]):
-            data = np.array(self.serial_handler.data["tc_temp"][idx])
-            if len(data) > 3:
-                try:
-                    filtered = low_pass_filter(data, FILTER_CUTOFF, fs=fs, order=4)
-                    avg = filtered[-1]
-                except Exception:
-                    avg = data[-1]
+            data = self.serial_handler.data["tc_temp"][idx]
+            avg = sum(data) / len(data) if data else 0
+            lbl.configure(text=f"{'Pad' if idx == 0 else 'Caliper'} Average: {avg:.2f}")
+
+            # Get the number of samples to use for averaging
+            avg_samples = getattr(self.root, 'avg_samples', None)
+            use_imperial = getattr(self.root, 'use_imperial', None)
+    
+            # Set defaults if the variables haven't been created yet
+            if avg_samples is None:
+                avg_samples = ctk.IntVar(value=100)
+                self.root.avg_samples = avg_samples
+    
+            if use_imperial is None:
+                use_imperial = BooleanVar(value=True)  # Default to imperial (already showing °F)
+                self.root.use_imperial = use_imperial
+    
+            sample_count = avg_samples.get()
+            imperial = use_imperial.get()
+    
+            for i in range(8):
+                data = self.serial_handler.data["ir_temp"][i]
+                if data:
+                    # Use all data or the specified number of samples
+                    if sample_count <= 0 or sample_count >= len(data):
+                        temp_data = data
+                    else:
+                        temp_data = data[-sample_count:]
+                
+                    avg_C = sum(temp_data) / len(temp_data)
+            
+                    # Display in the selected units
+                    if imperial:
+                        avg_temp = avg_C * 9/5 + 32  # Convert to °F
+                        unit = "°F"
+                    else:
+                        avg_temp = avg_C  # Keep as °C
+                        unit = "°C"
+                else:
+                    avg_temp = 0
+                    unit = "°F" if imperial else "°C"
+        
+                self.ir_average_values[i].configure(text=f"IR {i+1}: {avg_temp:.2f} {unit}")
+    
+            # Update load cell average
+            data = self.serial_handler.data["load"]
+            if data:
+                if sample_count <= 0 or sample_count >= len(data):
+                    load_data = data
+                else:
+                    load_data = data[-sample_count:]
+        
+                avg = sum(load_data) / len(load_data)
             else:
-<<<<<<< HEAD
-                avg = data[-1] if len(data) > 0 else 0
-            use_imperial = getattr(self.root, 'use_imperial', BooleanVar(value=True)).get()
-            if use_imperial:
-                avg = avg * 9/5 + 32
-                unit = "°F"
+                avg = 0
+    
+            self.load_average_label.configure(text=f"Load Cell Average: {avg:.2f} lbs")
+    
+            # Update RPM average
+            data = self.serial_handler.data["rotor_rpm"]
+            if data:
+                if sample_count <= 0 or sample_count >= len(data):
+                    rpm_data = data
+                else:
+                    rpm_data = data[-sample_count:]
+        
+                avg = sum(rpm_data) / len(rpm_data)
             else:
-                unit = "°C"
-            lbl.configure(text=f"{'Pad' if idx == 0 else 'Caliper'} Average: {avg:.2f} {unit}")
-=======
                 avg = 0
     
             self.rpm_average_label.configure(text=f"RPM Average: {avg:.2f}")
-
-            # Update brake pressure average
-        data = self.serial_handler.data["brake_pressure"]
-        if data:
-            if sample_count <= 0 or sample_count >= len(data):
-                pressure_data = data
-            else:
-                pressure_data = data[-sample_count:]
-            
-            avg = sum(pressure_data) / len(pressure_data)
-        else:
-            avg = 0
-
-        self.brake_pressure_average_label.configure(text=f"Brake Pressure Avg: {avg:.2f} PSI")
-
+    
             # Update thermocouple averages
-        for idx, lbl in enumerate([self.pad_average_label, self.caliper_average_label]):
+            for idx, lbl in enumerate([self.pad_average_label, self.caliper_average_label]):
                 data = self.serial_handler.data["tc_temp"][idx]
                 if data:
                     if sample_count <= 0 or sample_count >= len(data):
@@ -999,12 +759,11 @@
                 else:
                         avg_temp = avg_C  # Keep as °C
                         unit = "°C"
-        else:
+            else:
                     avg_temp = 0
                     unit = "°F" if imperial else "°C"
         
                     lbl.configure(text=f"{'Pad' if idx == 0 else 'Caliper'} Average: {avg_temp:.2f} {unit}")        
->>>>>>> 40e8d657
 
     def start_plotting(self, serial_handler):
         self.serial_handler = serial_handler
